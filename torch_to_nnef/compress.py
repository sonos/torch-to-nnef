--- conflicted
+++ resolved
@@ -1,7 +1,5 @@
-<<<<<<< HEAD
 import logging
-=======
->>>>>>> a218542a
+
 import typing as T
 from functools import partial
 
