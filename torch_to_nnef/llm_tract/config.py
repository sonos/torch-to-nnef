#
<<<<<<< HEAD
import logging
=======
import enum
>>>>>>> a218542a
import typing as T
from enum import Enum
from functools import partial

import torch

from torch_to_nnef.llm_tract.models.base import (
    BaseCausal,
    BaseCausalWithDynCacheAndTriu,
)

LOGGER = logging.getLogger(__name__)


class ExportDirStruct(str, enum.Enum):
    DEEP = "deep"
    # it will dump tokenizer files, config.json and model.nnef.tgz
    # with no sub-directories in requested export dir
    # as most huggingface repositories
    FLAT = "flat"


class DtypeStr(str, Enum):
    FLOAT32 = "f32"
    FLOAT16 = "f16"
    BFLOAT16 = "bf16"

    @property
    def torch_dtype(self) -> torch.dtype:
        return {
            self.FLOAT32: torch.float32,
            self.FLOAT16: torch.float16,
            self.BFLOAT16: torch.bfloat16,
        }[self.value]

    @classmethod
    def from_torch_dtype(cls, dtype: torch.dtype):
        for ds in DtypeStr:
            if ds.torch_dtype == dtype:
                return ds
        raise NotImplementedError(dtype)


# collection of tested examples for cli {
class PHISlugs(str, Enum):
    DEBUG = "phi_debug"
    ONE_FIVE = "microsoft/phi-1_5"
    MINI = "microsoft/Phi-3-mini-4k-instruct"
    SMALL = "microsoft/Phi-3-small-8k-instruct"


class LlamaSLugs(str, Enum):
    DUMMY = "yujiepan/llama-2-tiny-random"
    TINY = "TinyLlama/TinyLlama-1.1B-Chat-v1.0"
    LLAMA3_8B = "Orenguteng/Llama-3-8B-Lexi-Uncensored"
    LLAMA2_7B_BASE = "meta-llama/Llama-2-7b-hf"


class OpenELMSlugs(str, Enum):
    MICRO = "apple/OpenELM-270M-Instruct"
    MINI = "apple/OpenELM-450M-Instruct"
    MEDIUM = "apple/OpenELM-1_1B-Instruct"
    BIG = "apple/OpenELM-3B-Instruct"


class MistralSLugs(str, Enum):
    DEBUG = "mistral_debug"
    MISTRAL_7B_V03 = "mistralai/Mistral-7B-Instruct-v0.3"


# }
CUSTOM_CONFIGS: T.Dict[str, T.Any] = {}

try:
    from transformers.models.phi3.configuration_phi3 import Phi3Config

    CUSTOM_CONFIGS[PHISlugs.DEBUG] = Phi3Config(
        model_type="phi3debug",
        vocab_size=32064,
        num_hidden_layers=4,
        num_attention_heads=4,
        hidden_size=256,
        intermediate_size=512,
        max_position_embeddings=4096,
        original_max_position_embeddings=4096,
    )
except (ModuleNotFoundError, ImportError) as exp:
    LOGGER.debug(
        f"Phi3 not available since too old version of transformers: {exp}"
    )
try:
    from transformers.models.mistral.configuration_mistral import MistralConfig

    CUSTOM_CONFIGS[MistralSLugs.DEBUG] = MistralConfig(
        vocab_size=32768,
        hidden_size=256,
        intermediate_size=512,
        head_dim=128,
        sliding_window=None,
        num_hidden_layers=1,
        num_attention_heads=2,
        num_key_value_heads=2,
        hidden_act="silu",
        model_type="mistraldebug",
    )
except (ModuleNotFoundError, ImportError) as exp:
    LOGGER.debug(
        f"Mistral not available since too old version of transformers: {exp}"
    )

REMAP_MODEL_TYPE_TO_TOKENIZER_SLUG: T.Dict[str, str] = {
    "openelm": LlamaSLugs.LLAMA2_7B_BASE.value,
    "phi3debug": PHISlugs.MINI.value,
    "mistraldebug": MistralSLugs.MISTRAL_7B_V03.value,
}


class HFConfigHelper:
    """HuggingFace config helper

    Allow to extract usefull informations
    from config to set export parameters

    """

    def __init__(self, conf):
        self.conf = conf
        if conf.model_type == "openelm":
            self.max_position_embeddings = conf.max_context_length
        else:
            self.max_position_embeddings = conf.max_position_embeddings

        if conf.model_type in ["phi"]:
            self.wrapper_class = BaseCausalWithDynCacheAndTriu
        elif conf.model_type in ["openelm"]:
            self.wrapper_class = partial(BaseCausal, with_dyn_cache=False)
        else:
            self.wrapper_class = BaseCausal
        LOGGER.info(
            f"detected arch:'{conf.model_type}' using wrapper '{self.wrapper_class}'"
        )

    def get_head_dim(self):
        if hasattr(self.conf, "head_dim"):
            return int(self.conf.head_dim)
        return int(self.conf.hidden_size / self.conf.num_attention_heads)

    def get_num_kv_heads(self, layer_idx: int):
        if hasattr(self.conf, "num_kv_heads"):
            return self.conf.num_kv_heads[layer_idx]
        return self.conf.num_key_value_heads

    def get_num_transformer_layers(self):
        if self.conf.model_type == "openelm":
            return self.conf.num_transformer_layers
        return self.conf.num_hidden_layers

    def get_past_value_cache_conf(self, n_past_input_tokens: int):
        past_values_cache_conf = {
            "n_kv": self.get_num_transformer_layers(),
            "kv_shape": [
                (
                    1,
                    self.get_num_kv_heads(layer_idx),
                    n_past_input_tokens,
                    self.get_head_dim(),
                )
                for layer_idx in range(self.get_num_transformer_layers())
                for _ in range(2)  # k and v
            ],
        }
        return past_values_cache_conf

    def build_kv_cache_infos(
        self,
        n_past_input_tokens: int,
        force_inputs_dtype: T.Optional[torch.dtype] = None,
        real_kv_cache: T.Optional[T.List[torch.Tensor]] = None,
    ):
        past_values_cache_conf = self.get_past_value_cache_conf(
            n_past_input_tokens
        )
        dynamic_axes = {
            "input_ids": {1: "S"},
        }
        past_key_values = []
        in_cache_names = []
        out_cache_names = []
        for idx in range(past_values_cache_conf["n_kv"] * 2):
            layer_idx = idx % 2
            if layer_idx == 0:
                node_name = f"cache_key_{int(idx / 2)}"
            else:
                node_name = f"cache_value_{int((idx - 1) / 2)}"

            if real_kv_cache:
                kv_dims = real_kv_cache[0].shape
                assert kv_dims[0] == 1
                assert kv_dims[1] == self.get_num_kv_heads(layer_idx)
                assert kv_dims[2] >= n_past_input_tokens
                assert kv_dims[3] == self.get_head_dim()
                k_or_v = torch.from_numpy(
                    real_kv_cache[idx][:, :, :n_past_input_tokens, :]
                ).float()
            else:
                k_or_v = torch.rand(
                    past_values_cache_conf["kv_shape"][idx]
                ).float()
            if force_inputs_dtype is not None:
                k_or_v = k_or_v.to(force_inputs_dtype)
            past_key_values.append(k_or_v)
            in_cache_name = f"in_{node_name}"
            in_cache_names.append(in_cache_name)
            out_cache_names.append(f"out_{node_name}")
            # past s   dynamic_axes[in_cache_name] = {2: "PAST_S"}
            dynamic_axes[in_cache_name] = {2: "P"}
        return in_cache_names, out_cache_names, past_key_values, dynamic_axes<|MERGE_RESOLUTION|>--- conflicted
+++ resolved
@@ -1,9 +1,5 @@
 #
-<<<<<<< HEAD
 import logging
-=======
-import enum
->>>>>>> a218542a
 import typing as T
 from enum import Enum
 from functools import partial
@@ -18,7 +14,7 @@
 LOGGER = logging.getLogger(__name__)
 
 
-class ExportDirStruct(str, enum.Enum):
+class ExportDirStruct(str, Enum):
     DEEP = "deep"
     # it will dump tokenizer files, config.json and model.nnef.tgz
     # with no sub-directories in requested export dir
