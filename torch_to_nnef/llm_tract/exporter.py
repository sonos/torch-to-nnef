--- conflicted
+++ resolved
@@ -638,6 +638,7 @@
                     "force_f32_attention",
                     "force_f32_linear_accumulator",
                     "force_f32_normalization",
+                    "reify_sdpa_operator",
                     "tract_check_io_tolerance",
                 ]
                 if key in kwargs
@@ -683,7 +684,6 @@
                 tract_cli.version,
                 specific_tract_binary_path=tract_cli_path,
             )
-<<<<<<< HEAD
         else:
             inference_target = TractNNEF.latest()
         inference_target.specific_properties = (
@@ -691,16 +691,6 @@
                 tract_specific_properties,
                 compression_registry,
                 compression_method,
-=======
-        if reify_sdpa_operator is not None:
-            self._inference_target_options["reify_sdpa_operator"] = (
-                reify_sdpa_operator
-            )
-        export_dirpath = Path(export_dirpath)
-        if no_verify and wrapper_io_check:
-            LOGGER.info(
-                "force disable 'wrapper_io_check' because 'no_verify=True'"
->>>>>>> 9a883e82
             )
         )
         inference_target.check_io_tolerance = tract_check_io_tolerance
@@ -713,6 +703,10 @@
             )
         if force_f32_normalization is not None:
             inference_target.force_norm_in_f32 = force_f32_normalization
+
+        if reify_sdpa_operator is not None:
+            inference_target.reify_sdpa_operator = reify_sdpa_operator
+
         if self.is_half_precision_model:
             self.apply_half_precision_fixes(inference_target)
 
