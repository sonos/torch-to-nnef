--- conflicted
+++ resolved
@@ -148,16 +148,10 @@
             q4_0_hex_code, self.decompressed_shape
         ).to_bytes()
 
-<<<<<<< HEAD
-    def _build_binary_dat_content(self) -> bytes:
-        # NOTE: implementation with multiple call to .tobytes,
-        # not tested if bottleneck
-=======
     def _build_binary_dat_content(
         self, post_tract_21_11: bool = False
     ) -> bytes:
         # NOTE: implementation with multiple call to .tobytes, not tested if bottleneck
->>>>>>> 1430e3f1
 
         n_bytes_per_group = 18
         tensor_flat = self.decompress_to_u8().clone().flatten()
