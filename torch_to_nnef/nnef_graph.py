--- conflicted
+++ resolved
@@ -3,20 +3,17 @@
 from datetime import datetime
 
 import numpy as np
+import torch
 from nnef_tools.model import Graph as NGraph
 from nnef_tools.model import Tensor as NTensor
 
-<<<<<<< HEAD
-from torch_to_nnef.exceptions import IRError, TorchToNNEFNotImplementedError
-from torch_to_nnef.inference_target import InferenceTarget, TractNNEF
-=======
 from torch_to_nnef.exceptions import (
     IRError,
     TorchNotFoundOp,
     TorchToNNEFError,
     TorchToNNEFNotImplementedError,
 )
->>>>>>> 74bd0fcc
+from torch_to_nnef.inference_target import InferenceTarget, TractNNEF
 from torch_to_nnef.op.custom_extractors import (
     CUSTOMOP_KIND,
     ModuleInfoExtractor,
@@ -48,16 +45,12 @@
 
     def __init__(
         self,
-        model,
-        args,
-<<<<<<< HEAD
+        model: torch.nn.Module,
+        args: T.Tuple[torch.Tensor, ...],
         inference_target: InferenceTarget,
-        renaming_scheme: str = "numeric",
-=======
         renaming_scheme: VariableNamingScheme = VariableNamingScheme.default(),
         forced_inputs_names: T.Optional[T.List[str]] = None,
         forced_outputs_names: T.Optional[T.List[str]] = None,
->>>>>>> 74bd0fcc
         check_io_names_qte_match: bool = True,
     ):
         self.model = model
@@ -214,7 +207,10 @@
         ginputs = []
         for node in self._torch_ir_graph.inputs:
             op, custom_fragments = primitive_ops_registry.get("external")(
-                self.g, node, name_to_tensor, inference_target=self._inference_target
+                self.g,
+                node,
+                name_to_tensor,
+                inference_target=self._inference_target,
             )
             ginputs.append(op)
             if custom_fragments:
@@ -239,21 +235,6 @@
         ]
         if self._forced_outputs_names is not None:
             if self._check_io_names_qte_match:
-<<<<<<< HEAD
-                assert len(output_names) == len(self.g.outputs)
-            for out_tensor, requested_name in zip(self.g.outputs, output_names):
-                out_tensor.name = requested_name
-
-    def parse(
-        self,
-        input_names: T.Optional[T.List[str]],
-        output_names: T.Optional[T.List[str]],
-    ) -> NGraph:
-        self.build_nnef_graph(
-            input_names,
-            output_names,
-        )
-=======
                 assert len(self._forced_outputs_names) == len(
                     self.g.outputs
                 ), f"{len(self._forced_outputs_names)} == {len(self.g.outputs)}"
@@ -269,7 +250,6 @@
                     )
                 onode.name = new_name
 
-    def parse(self):
+    def parse(self) -> NGraph:
         self.build_nnef_graph()
->>>>>>> 74bd0fcc
         return self.g