--- conflicted
+++ resolved
@@ -482,11 +482,6 @@
         name_to_tensor=name_to_tensor,
         null_ref=null_ref,
         torch_graph=torch_graph,
-<<<<<<< HEAD
         inference_target=inference_target,
-=======
-        nnef_spec_strict=nnef_spec_strict,
-        tract_feature_flags=tract_feature_flags,
         op_helper=OpHelper(g, node, name_to_tensor, null_ref),
->>>>>>> 74bd0fcc
     )