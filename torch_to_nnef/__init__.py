--- conflicted
+++ resolved
@@ -2,8 +2,7 @@
 
 __author__ = """Julien Balian"""
 __email__ = "julien.balian@sonos.com"
-<<<<<<< HEAD
-__version__ = "0.10.2"
+__version__ = "0.12.3"
 
 from torch_to_nnef.export import export_model_to_nnef
 from torch_to_nnef.inference_target import KhronosNNEF, TractNNEF
@@ -15,11 +14,4 @@
     "__author__",
     "__email__",
     "__version__",
-]
-=======
-__version__ = "0.12.3"
-
-from torch_to_nnef.export import export_model_to_nnef
-
-__all__ = ["export_model_to_nnef", "__author__", "__email__", "__version__"]
->>>>>>> 74bd0fcc
+]