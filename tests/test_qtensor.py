from copy import deepcopy
from functools import reduce
import platform
import time
from datetime import datetime
import operator

import pytest
import torch
from torch import nn

from torch_to_nnef.qtensor.base import (
    U8Compressor,
    qscale_per_group_f16_min_max_calibration,
)
from torch_to_nnef.qtensor.qtract import (
    QTensorTractScaleOnly,
    fp_to_tract_q4_0_with_min_max_calibration,
)
from torch_to_nnef.inference_target.tract import TractCheckTolerance

from .utils import (
    TRACT_INFERENCES_TO_TESTS_APPROX,
    TRACT_INFERENCES_TO_TESTS_EXACT,
    check_model_io_test,
)


def test_quantize_with_tract_q4_0_and_manipulate_tensor():
    original_weight = torch.arange(64).reshape(2, 32).float()
    q_tensor = fp_to_tract_q4_0_with_min_max_calibration(original_weight)
    q_tensor.u8_blob  # check access works
    new_q_tensor = q_tensor.to(torch.float32)
    new_q_tensor.u8_blob  # check access works

    class Test(nn.Module):
        def __init__(self):
            super().__init__()
            self.weight = nn.Parameter(new_q_tensor, requires_grad=False)

        def forward(self, x):
            return x @ self.weight

    mod = Test()
    assert mod.weight.u8_blob.dtype == torch.uint8
    # mod.weight.data.u8_blob

    inp_tensor = torch.rand(4, 2)
    out = mod(inp_tensor)
    assert type(out) is type(inp_tensor)  # avoid propagation of qtype


@pytest.mark.parametrize(
    "inference_target",
    [_ for _ in TRACT_INFERENCES_TO_TESTS_EXACT if _.version > "0.21.6"],
)
def test_quantize_with_tract_q4_0_basic(inference_target):
    """basic quantization values"""
    with torch.no_grad():
        test_input = torch.zeros(10, 96)
        test_input[0, :] = 1
        model = nn.Linear(96, 16, bias=False).eval()
        model.weight[:, :] = 0.0
        model.weight[0:5, 0] = torch.tensor([1.0, 2.0, 3.0, 4.0, 5.0])
        original_weight = model.weight
        fp_res = model(test_input)

        q_tensor = fp_to_tract_q4_0_with_min_max_calibration(original_weight)
        deq_weights = q_tensor.decompress()
        diff = (original_weight - deq_weights).abs()
        assert diff.sum() == 0

        model.weight = nn.Parameter(q_tensor, requires_grad=False)
        q_res = model(test_input)
        abs_diff = (q_res - fp_res).abs()
        assert abs_diff.sum() == 0
        check_model_io_test(
            model=model,
            test_input=test_input,
            inference_target=inference_target,
        )


@pytest.mark.parametrize(
    "inference_target",
    [_ for _ in TRACT_INFERENCES_TO_TESTS_EXACT if _.version > "0.21.6"],
)
def test_quantize_with_tract_q4_0_controled(inference_target):
    """basic quantization values"""
    with torch.no_grad():
        test_input = torch.zeros(10, 96)
        test_input[0, :] = 1
        model = nn.Linear(96, 16, bias=False).eval()
        original_weight = model.weight
        fp_res = model(test_input)

        q_tensor = fp_to_tract_q4_0_with_min_max_calibration(original_weight)
        deq_weights = q_tensor.decompress()
        diff = (original_weight - deq_weights).abs()
        assert diff.mean() < 0.01, diff.mean()

        model.weight = nn.Parameter(q_tensor, requires_grad=False)
        q_res = model(test_input)
        abs_diff = (q_res - fp_res).abs()
        assert abs_diff.mean() < 0.01, diff.mean()
        if "arm" in platform.uname().machine.lower():
            inference_target = deepcopy(inference_target)
            inference_target.check_io_tolerance = TractCheckTolerance.SUPER

        check_model_io_test(
            model=model,
            test_input=test_input,
            inference_target=inference_target,
        )


@pytest.mark.parametrize(
    "inference_target",
    [_ for _ in TRACT_INFERENCES_TO_TESTS_APPROX if _.version > "0.21.6"],
)
def test_quantize_with_tract_q4_0_rounding2(inference_target):
    """basic quantization values"""
    with torch.no_grad():
        nd = 32
        test_input = torch.rand(nd).float().reshape(1, nd)
        model = nn.Linear(nd, 2, bias=False).eval()
        original_weight = model.weight
        model.weight[:, :] = 0.0
        model.weight[0, 0:5] = torch.tensor([1.0, 2.0, 3.0, 4.0, 5.0])

        q_tensor = fp_to_tract_q4_0_with_min_max_calibration(original_weight)
        deq_weights = q_tensor.decompress()
        diff = (original_weight - deq_weights).abs()
        assert diff.mean() < 0.03, diff.mean()

        model.weight = nn.Parameter(q_tensor, requires_grad=False)

        check_model_io_test(
            model=model,
            test_input=test_input,
            inference_target=inference_target,
        )


@pytest.mark.parametrize(
    "inference_target",
    [_ for _ in TRACT_INFERENCES_TO_TESTS_EXACT if _.version > "0.21.6"],
)
def test_quantize_with_tract_q4_0_arange(inference_target):
    """basic quantization values"""
    with torch.no_grad():
        if "arm" in platform.uname().machine.lower():
            inference_target = deepcopy(inference_target)
            inference_target.check_io_tolerance = TractCheckTolerance.SUPER

        test_input = torch.arange(960).float().reshape(10, 96)
        test_input[0, :] = 1
        model = nn.Linear(96, 16, bias=False).eval()
        model.weight[:, :] = torch.arange(16 * 96).float().reshape(16, 96)
        original_weight = model.weight

        q_tensor = fp_to_tract_q4_0_with_min_max_calibration(original_weight)

        model.weight = nn.Parameter(q_tensor, requires_grad=False)
        # can safely check io since all values controled
        check_model_io_test(
            model=model,
            test_input=test_input,
            inference_target=inference_target,
        )


class DummyU8Compressor(U8Compressor):
    def __init__(self):
        self.compress_times = []
        self.decompress_times = []

    def compress(self, u8_tensor) -> torch.Tensor:
        time.sleep(0.01)
        self.compress_times.append(datetime.now())
        return u8_tensor

    def decompress(self, u8_tensor) -> torch.Tensor:
        time.sleep(0.01)
        self.decompress_times.append(datetime.now())
        return u8_tensor


def test_u8_compressors():
    fp_tensor = torch.rand(2, 32)
    with torch.no_grad():
        q_scheme = qscale_per_group_f16_min_max_calibration(
            fp_tensor, n_bits=4, group_size=32, percentile=1
        )
        dummy_compressor1 = DummyU8Compressor()
        dummy_compressor2 = DummyU8Compressor()
        qtensor = QTensorTractScaleOnly(
            fp_tensor,
            qscheme=q_scheme,
            dequant_to_dtype=fp_tensor.dtype,
            u8_compressors=[dummy_compressor1, dummy_compressor2],
        )
        # compressed
        assert len(dummy_compressor1.compress_times) == 1
        assert len(dummy_compressor2.compress_times) == 1
        assert (
            dummy_compressor1.compress_times[0]
            < dummy_compressor2.compress_times[0]
        )
        # decompressed
        assert len(dummy_compressor1.decompress_times) == 1
        assert len(dummy_compressor2.decompress_times) == 1
        assert (
            dummy_compressor1.decompress_times[0]
            > dummy_compressor2.decompress_times[0]
        )
        # test
        torch.matmul(torch.rand(1, 2), qtensor)
        assert len(dummy_compressor1.compress_times) == 1
        assert len(dummy_compressor2.compress_times) == 1
        # decompressed
        assert len(dummy_compressor1.decompress_times) == 2
        assert len(dummy_compressor2.decompress_times) == 2
        assert (
            dummy_compressor1.decompress_times[1]
            > dummy_compressor2.decompress_times[1]
        )


@pytest.mark.parametrize(
    "inference_target",
    [_ for _ in TRACT_INFERENCES_TO_TESTS_EXACT if _.version > "0.21.6"],
)
def test_quantize_with_tract_q4_0_assign_to(inference_target):
    """basic quantization values"""
    with torch.no_grad():
        test_input = torch.arange(960).float().reshape(10, 96)
        test_input[0, :] = 1
        model = nn.Linear(96, 16, bias=False).eval()
        model.weight[:, :] = torch.arange(16 * 96).float().reshape(16, 96)
        original_weight = model.weight

        q_tensor = fp_to_tract_q4_0_with_min_max_calibration(original_weight)

        model.weight = nn.Parameter(q_tensor, requires_grad=False)
        model.to(torch.device("cpu", 0))  # goal to assign new device


TRACT_INFERENCES_TO_TESTS_EXACT_CONV = [
    _ for _ in TRACT_INFERENCES_TO_TESTS_EXACT if _.version >= "0.21.12"
]


@pytest.mark.parametrize(
<<<<<<< HEAD
    "inference_target", TRACT_INFERENCES_TO_TESTS_EXACT_CONV
=======
    "inference_target",
    [_ for _ in TRACT_INFERENCES_TO_TESTS_EXACT if _.version >= "0.21.11"],
>>>>>>> 1430e3f1
)
def test_quantize_with_tract_q4_0_embedding(inference_target):
    """basic quantization values"""
    with torch.no_grad():
        test_input = torch.arange(6)
        test_input[:3] = 3
        x = 6
        y = 32
        model = nn.Embedding(x, y).eval()
        original_weight = (torch.arange(x * y).reshape(x, y).float() * 2).half()
<<<<<<< HEAD

        q_tensor = fp_to_tract_q4_0_with_min_max_calibration(original_weight)

        model.weight = nn.Parameter(q_tensor, requires_grad=False)
        model.to(torch.device("cpu", 0))  # goal to assign new device
        check_model_io_test(
            model=model,
            test_input=test_input,
            inference_target=inference_target,
        )


# conv1d: linear (aka kernel=1)
# conv1d with various kernel size (3, 9)
@pytest.mark.parametrize(
    "kernel_size,inference_target",
    [(k, i) for i in TRACT_INFERENCES_TO_TESTS_EXACT_CONV for k in [1, 3, 9]],
)
def test_quantize_with_tract_q4_0_conv_base(kernel_size, inference_target):
    """basic quantization values"""
    with torch.no_grad():
        test_input = torch.arange(32 * kernel_size).float()
        test_input[:3] = 3
        test_input = test_input.reshape(1, 32, kernel_size)
        x = 32
        y = 2
        ker = (kernel_size,)
        model = nn.Conv1d(x, y, kernel_size=ker).eval()

        original_weight = (
            torch.arange(x * y * reduce(operator.mul, ker))
            .reshape(y, x, *ker)
            .float()
        )

        assert original_weight.shape == model.weight.shape
        q_tensor = fp_to_tract_q4_0_with_min_max_calibration(original_weight)

        model.weight = nn.Parameter(q_tensor, requires_grad=False)
        model.to(torch.device("cpu", 0))  # goal to assign new device
        check_model_io_test(
            model=model,
            test_input=test_input,
            inference_target=inference_target,
            unit_test_naming=test_quantize_with_tract_q4_0_conv_base.__name__
            + f"_kernel{kernel_size}",
        )


# conv1d with various in-channels size (32, 64, 128)
@pytest.mark.parametrize(
    "in_size,inference_target",
    [
        (in_size, i)
        for i in TRACT_INFERENCES_TO_TESTS_EXACT_CONV
        for in_size in [64, 128]
    ],
)
def test_quantize_with_tract_q4_0_conv_insize(in_size, inference_target):
    """basic quantization values"""
    with torch.no_grad():
        k = 3
        test_input = torch.arange(in_size * k).float()
        test_input[:3] = 3
        test_input = test_input.reshape(1, in_size, k)
        y = 2
        ker = (k,)
        model = nn.Conv1d(in_size, y, kernel_size=ker).eval()

        original_weight = (
            torch.arange(in_size * y * reduce(operator.mul, ker))
            .reshape(y, in_size, *ker)
            .float()
        )
        assert original_weight.shape == model.weight.shape

        q_tensor = fp_to_tract_q4_0_with_min_max_calibration(original_weight)

        model.weight = nn.Parameter(q_tensor, requires_grad=False)
        model.to(torch.device("cpu", 0))  # goal to assign new device
        check_model_io_test(
            model=model,
            test_input=test_input,
            inference_target=inference_target,
            unit_test_naming=test_quantize_with_tract_q4_0_conv_insize.__name__
            + f"{in_size}",
        )


# conv1d with stride
@pytest.mark.parametrize(
    "stride,inference_target",
    [
        (stride, i)
        for i in TRACT_INFERENCES_TO_TESTS_EXACT_CONV
        for stride in [2, 3]
    ],
)
def test_quantize_with_tract_q4_0_conv_stride(stride, inference_target):
    """basic quantization values"""
    with torch.no_grad():
        k = 3
        in_size = 32
        n_iter_stride = 3
        chan_size = k * stride * n_iter_stride
        test_input = torch.arange(in_size * chan_size).float()
        test_input[:3] = 3
        test_input = test_input.reshape(1, in_size, chan_size)
        y = 2
        ker = (k,)
        model = nn.Conv1d(in_size, y, kernel_size=ker, stride=(stride,)).eval()

        original_weight = (
            torch.arange(in_size * y * k).reshape(y, -1, *ker).float()
        )

        assert original_weight.shape == model.weight.shape
        q_tensor = fp_to_tract_q4_0_with_min_max_calibration(original_weight)

        model.weight = nn.Parameter(q_tensor, requires_grad=False)
        model.to(torch.device("cpu", 0))  # goal to assign new device
        check_model_io_test(
            model=model,
            test_input=test_input,
            inference_target=inference_target,
            unit_test_naming=test_quantize_with_tract_q4_0_conv_stride.__name__
            + f"{stride}",
        )


# conv1d with dilation
@pytest.mark.parametrize(
    "dilation,inference_target",
    [
        (dilation, i)
        for i in TRACT_INFERENCES_TO_TESTS_EXACT_CONV
        for dilation in [2, 4, 8]
    ],
)
def test_quantize_with_tract_q4_0_conv_dilation(dilation, inference_target):
    """basic quantization values"""
    with torch.no_grad():
        k = 3
        in_size = 32
        multiplier = 3
        chan_size = k * dilation * multiplier
        test_input = torch.arange(in_size * chan_size).float()
        test_input[:3] = 3
        test_input = test_input.reshape(1, in_size, chan_size)
        y = 2
        ker = (k,)
        model = nn.Conv1d(
            in_size, y, kernel_size=ker, dilation=(dilation,)
        ).eval()

        original_weight = (
            torch.arange(in_size * y * k).reshape(y, -1, *ker).float()
        )

        assert original_weight.shape == model.weight.shape
        q_tensor = fp_to_tract_q4_0_with_min_max_calibration(original_weight)

        model.weight = nn.Parameter(q_tensor, requires_grad=False)
        model.to(torch.device("cpu", 0))  # goal to assign new device
        check_model_io_test(
            model=model,
            test_input=test_input,
            inference_target=inference_target,
            unit_test_naming=test_quantize_with_tract_q4_0_conv_dilation.__name__
            + f"{dilation}",
        )


# conv1d with groups
@pytest.mark.parametrize(
    "groups,inference_target",
    [
        (groups, i)
        for i in TRACT_INFERENCES_TO_TESTS_EXACT_CONV
        for groups in [2, 4]
    ],
)
def test_quantize_with_tract_q4_0_conv_groups(groups, inference_target):
    """basic quantization values"""
    with torch.no_grad():
        k = 3
        y = 8
        in_size = 128
        multiplier = 4  # should be as big as biggest 'groups'
        chan_size = k * multiplier // groups
        test_input = torch.arange(in_size * chan_size).float()
        test_input[:3] = 3
        test_input = test_input.reshape(1, in_size, chan_size)
        ker = (k,)
        model = nn.Conv1d(in_size, y, kernel_size=ker, groups=groups).eval()

        original_weight = (
            torch.arange(in_size * y * k // groups).reshape(y, -1, *ker).float()
        )

        assert original_weight.shape == model.weight.shape
        q_tensor = fp_to_tract_q4_0_with_min_max_calibration(original_weight)

        model.weight = nn.Parameter(q_tensor, requires_grad=False)
        model.to(torch.device("cpu", 0))  # goal to assign new device
        check_model_io_test(
            model=model,
            test_input=test_input,
            inference_target=inference_target,
            unit_test_naming=test_quantize_with_tract_q4_0_conv_groups.__name__
            + f"{groups}",
        )


# conv2d vanilla
@pytest.mark.parametrize(
    "inference_target", TRACT_INFERENCES_TO_TESTS_EXACT_CONV
)
def test_quantize_with_tract_q4_0_conv2d(inference_target):
    """basic quantization values"""
    with torch.no_grad():
        k = 3
        y = 8
        in_size = 128
        multiplier = 2
        chan_size = k * multiplier
        test_input = torch.arange(in_size * k * chan_size).float()
        test_input[:3] = 3
        test_input = test_input.reshape(1, in_size, k, chan_size)
        ker = (k, k)
        model = nn.Conv2d(in_size, y, kernel_size=ker).eval()

        original_weight = (
            torch.arange(in_size * y * k * k).reshape(y, -1, *ker).float()
        )
=======
>>>>>>> 1430e3f1

        assert original_weight.shape == model.weight.shape
        q_tensor = fp_to_tract_q4_0_with_min_max_calibration(original_weight)

        model.weight = nn.Parameter(q_tensor, requires_grad=False)
        model.to(torch.device("cpu", 0))  # goal to assign new device
        check_model_io_test(
            model=model,
            test_input=test_input,
            inference_target=inference_target,
        )<|MERGE_RESOLUTION|>--- conflicted
+++ resolved
@@ -252,12 +252,8 @@
 
 
 @pytest.mark.parametrize(
-<<<<<<< HEAD
-    "inference_target", TRACT_INFERENCES_TO_TESTS_EXACT_CONV
-=======
     "inference_target",
     [_ for _ in TRACT_INFERENCES_TO_TESTS_EXACT if _.version >= "0.21.11"],
->>>>>>> 1430e3f1
 )
 def test_quantize_with_tract_q4_0_embedding(inference_target):
     """basic quantization values"""
@@ -268,7 +264,6 @@
         y = 32
         model = nn.Embedding(x, y).eval()
         original_weight = (torch.arange(x * y).reshape(x, y).float() * 2).half()
-<<<<<<< HEAD
 
         q_tensor = fp_to_tract_q4_0_with_min_max_calibration(original_weight)
 
@@ -504,8 +499,6 @@
         original_weight = (
             torch.arange(in_size * y * k * k).reshape(y, -1, *ker).float()
         )
-=======
->>>>>>> 1430e3f1
 
         assert original_weight.shape == model.weight.shape
         q_tensor = fp_to_tract_q4_0_with_min_max_calibration(original_weight)
