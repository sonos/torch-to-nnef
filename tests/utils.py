--- conflicted
+++ resolved
@@ -141,16 +141,6 @@
     callback=None,
     unit_test_naming=None,
 ):
-<<<<<<< HEAD
-    dbg_dirname = datetime.now().strftime("%Y_%m_%d")
-    if unit_test_naming:
-        dbg_dirname = f"{dbg_dirname}_{unit_test_naming}"
-    else:
-        caller_fn_name = inspect.stack()[1][3]
-        if caller_fn_name.startswith("test_"):
-            dbg_dirname = f"{dbg_dirname}_{caller_fn_name}"
-    dbg_path = Path.cwd() / "failed_tests" / dbg_dirname
-=======
     dump_dirpath = os.environ.get("DUMP_DIRPATH", "")
     is_debug = bool(int(os.environ.get("DEBUG", False)))
 
@@ -166,14 +156,10 @@
     dbg_base_dir = Path(dump_dirpath) if dump_dirpath else Path.cwd()
     dbg_base_dir.mkdir(exist_ok=True, parents=True)
     dbg_path = dbg_base_dir / "failed_tests" / unittest_slug
->>>>>>> 1430e3f1
 
     idx = 0
     while dbg_path.exists():
         idx += 1
-<<<<<<< HEAD
-        dbg_path = Path.cwd() / "failed_tests" / f"{dbg_dirname}_{idx}"
-=======
         dbg_path = dbg_base_dir / "failed_tests" / f"{unittest_slug}_{idx}"
 
     idx = 0
@@ -182,7 +168,6 @@
         idx += 1
         dump_test_tz_path = dbg_base_dir / f"{unittest_slug}_{idx}.nnef.tgz"
 
->>>>>>> 1430e3f1
     with tempfile.TemporaryDirectory() as tmpdir:
         export_path = Path(tmpdir) / "model.nnef"
         io_npz_path = Path(tmpdir) / "io.npz"
@@ -203,13 +188,7 @@
             input_names=input_names,
             output_names=output_names,
             log_level=log.INFO,
-<<<<<<< HEAD
-            debug_bundle_path=(
-                dbg_path if os.environ.get("DEBUG", False) else None
-            ),
-=======
             debug_bundle_path=(dbg_path if is_debug else None),
->>>>>>> 1430e3f1
             inference_target=inference_target,
             nnef_variable_naming_scheme=nnef_variable_naming_scheme,
             custom_extensions=custom_extensions,
