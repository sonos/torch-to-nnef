[tool]
[tool.poetry]
name = "torch_to_nnef"
version = "0.9.1"
homepage = "https://github.com/sonos/torch-to-nnef"
description = "Any Pytorch Model to NNEF file format."
authors = ["Julien Balian <julien.balian@sonos.com>"]
readme = "README.md"
classifiers = [
    'Development Status :: 2 - Beta',
    'Intended Audience :: Developers',
    'Natural Language :: English',
    'Programming Language :: Python :: 3',
    'Programming Language :: Python :: 3.8',
    'Programming Language :: Python :: 3.9',
    'Programming Language :: Python :: 3.10',
    'Programming Language :: Python :: 3.11',
]
packages = [
    { include = "torch_to_nnef" },
    { include = "tests", format = "sdist" },
]
include = ["CHANGELOG.md"]

[tool.poetry.dependencies]
python = ">=3.8.0,<4.0"

# real deps {
# limited by NNEF-tools (sadly the orginal package does not keep track of it's deps)
numpy = ">=1.20.0,<2"
torch = ">=1.8.0,<3"
nnef_tools = { git = "https://github.com/KhronosGroup/NNEF-Tools.git", rev = "47b496168bd83736ad2fdf40a1193f26a4987c98" }

six = "^1.16.0" # needed for nnef_tools but deps not correctly declared
# }

nnef = { git = "https://github.com/KhronosGroup/NNEF-Tools.git", subdirectory = "parser/python", rev = "47b496168bd83736ad2fdf40a1193f26a4987c98" }
# pip install -e "git+https://github.com/KhronosGroup/NNEF-Tools.git@47b496168bd83736ad2fdf40a1193f26a4987c98#egg=nnef&subdirectory=./parser/python"


black = { version = "^22.3.0", optional = true }
flake8 = { version = "^3.9.2", optional = true }
flake8-docstrings = { version = "^1.6.0", optional = true }
isort = { version = "^5.8.0", optional = true }
mypy = { version = "^0.900", optional = true }
pytest = { version = "^6.2.4", optional = true }
pytest-cov = { version = "^2.12.0", optional = true }
<<<<<<< HEAD
sentencepiece = { version = "^0.1.97", optional = true }
toml = { version = "^0.10.2", optional = true }
torchaudio = { version = "^2.0.0", optional = true }
torchvision = { version = "^0.15.0", optional = true }
tox = { version = "^3.20.1", optional = true }
tokenizers = { version = ">=0.13.3", optional = true }
transformers = { version = "^4.35.2", optional = true }
twine = { version = "^3.3.0", optional = true }
virtualenv = { version = "^20.2.2", optional = true }
=======
sentencepiece = { version = "^0.2.0", optional = true }
torchaudio = { version = "^2.2.0", optional = true }
torchvision = { version = "^0.17.0", optional = true }
transformers = { version = "^4.39.3", optional = true }


# llama.cpp commit reference: 28cb9a09c4d10a489be1238abe7a858dcd4d65f2 {
# be sure that referenced export GGML_LIBRARY=.../libggml_shared.so use same lib
gguf = { git = "https://github.com/ggerganov/llama.cpp.git", subdirectory = "gguf-py/", rev = "28cb9a09c4d10a489be1238abe7a858dcd4d65f2", optional = true }

# }
>>>>>>> cc832e7f

[tool.poetry.extras]
gguf = ["gguf"]
test = [
    "pytest",
    "black",
    "isort",
    "mypy",
    "flake8",
    "flake8-docstrings",
    "pytest-cov",
    "torchvision",
    "torchaudio",
    "tokenizers",
    "transformers",
    "sentencepiece",
]

[tool.poetry.group.dev.dependencies]
tox = "^3.20.1"
pre-commit = "^2.12.0"
virtualenv = "^20.2.2"
pip = "^22.3"
twine = "^3.3.0"                                                                                                                                     # ?
toml = "^0.10.2"
bump2version = "^1.0.1"
ipdb = "^0.13.9"
ggml = { git = "https://github.com/JulienBalianSonos/ggml.git", subdirectory = "examples/python", rev = "f687a7c175a889d2502365ee484f887b4d1c77d5" }
rich = { version = "^13.7.1" }
# pip install -e "git+https://github.com/JulienBalianSonos/ggml.git@f687a7c175a889d2502365ee484f887b4d1c77d5#egg=ggml&subdirectory=examples/python"


[tool.black]
line-length = 80
target-version = ['py38', 'py39', 'py311']
include = '\.pyi?$'
exclude = '''
/(
    \.eggs
  | \.git
  | \.hg
  | \.mypy_cache
  | \.tox
  | \.venv
  | _build
  | buck-out
  | build
  | dist
)/
'''

[tool.isort]
multi_line_output = 3
include_trailing_comma = true
force_grid_wrap = 0
use_parentheses = true
ensure_newline_before_comments = true
skip_gitignore = true
profile = "black"
line_length = 80
skip = [".gitignore", ".dockerignore"]
# you can skip files as below
#skip_glob = docs/conf.py

[build-system]
requires = ["poetry-core>=1.0.0"]
build-backend = "poetry.core.masonry.api"

[tool.pytest]
addopts = "-p no:warnings -s"


[tool.pylint.master]
extension-pkg-whitelist = ["torch", "numpy"]

[tool.pylint.typecheck]
ignored-modules = ["torch", "numpy"]
ignored-classes = ["torch", "numpy"]
generated-members = ["torch.*"]

[tool.pylint.format]
max-module-lines = 2000

[tool.pylint."MESSAGE CONTROL"]
disable = [
    "bad-continuation",
    "deprecated-module",
    "invalid-name",
    "len-as-condition",
    "line-too-long",
    "locally-disabled",
    "logging-fstring-interpolation",
    "no-init",
    "no-self-use",
    "not-callable",
    "protected-access",
    "too-few-public-methods",
    "too-many-arguments",
    "too-many-locals",
    "unused-argument",
    "unused-wildcard-import",
    "wrong-import-position",
]

[tool.pylint.DESIGN]
max-attributes = 15

[tool.mypy]
python_version = "3.8"

[[tool.mypy.overrides]]
module = "torch"
ignore_missing_imports = true
follow_imports = "skip"
follow_imports_for_stubs = true<|MERGE_RESOLUTION|>--- conflicted
+++ resolved
@@ -45,7 +45,6 @@
 mypy = { version = "^0.900", optional = true }
 pytest = { version = "^6.2.4", optional = true }
 pytest-cov = { version = "^2.12.0", optional = true }
-<<<<<<< HEAD
 sentencepiece = { version = "^0.1.97", optional = true }
 toml = { version = "^0.10.2", optional = true }
 torchaudio = { version = "^2.0.0", optional = true }
@@ -55,19 +54,6 @@
 transformers = { version = "^4.35.2", optional = true }
 twine = { version = "^3.3.0", optional = true }
 virtualenv = { version = "^20.2.2", optional = true }
-=======
-sentencepiece = { version = "^0.2.0", optional = true }
-torchaudio = { version = "^2.2.0", optional = true }
-torchvision = { version = "^0.17.0", optional = true }
-transformers = { version = "^4.39.3", optional = true }
-
-
-# llama.cpp commit reference: 28cb9a09c4d10a489be1238abe7a858dcd4d65f2 {
-# be sure that referenced export GGML_LIBRARY=.../libggml_shared.so use same lib
-gguf = { git = "https://github.com/ggerganov/llama.cpp.git", subdirectory = "gguf-py/", rev = "28cb9a09c4d10a489be1238abe7a858dcd4d65f2", optional = true }
-
-# }
->>>>>>> cc832e7f
 
 [tool.poetry.extras]
 gguf = ["gguf"]
