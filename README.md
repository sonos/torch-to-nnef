<!-- markdownlint-disable-file MD001 MD013 MD014 MD024 -->
# Torch to NNEF

[![dev workflow](https://github.com/sonos/torch-to-nnef/actions/workflows/dev.yml/badge.svg?branch=main)](https://github.com/sonos/torch-to-nnef/actions/workflows/dev.yml)

Any PyTorch Model to NNEF file format.

> warning ! This project is still in it's early stage, if you encounter any bug please follow `Bug report` section instructions

## Goals & Scope

We intend to export any model formulated with vanilla Torch whatever tensor type
(handling quantized model).

When NNEF spec is insufficient to express computational graph, we use extensions from
[tract inference engine](github.com/sonos/tract) seamlessly (that you can opt-out with `nnef_spec_strict`).
For example, we use special tract components to express:

- recurrent layers (LSTM, GRU, ...)
- dynamic streamable input dimensions
- casting (since NNEF spec is too vague in this regard)

This package strives to have minimum dependencies (to allow easy integration in other project).

We aim to support PyTorch > 1.8.0 with tract last 3 minor releases (>= 1.19.16 to date) over Linux and MacOS systems.

## Install

For now you can either use internal Snips Nexus repository:

```bash
$ pip install torch_to_nnef
$ # or
$ poetry add torch_to_nnef
```

Or reference this GitHub project via your preferred package manager.

## Features

Allow to export any PyTorch model by providing input and model.

```python
import logging
from pathlib import Path

import torch
from torch import nn
<<<<<<< HEAD
from torch_to_nnef import export_model_to_nnef, TractNNEF
=======
from torch_to_nnef import export_model_to_nnef
>>>>>>> 74bd0fcc

test_input = torch.rand(1, 10, 100)
model = nn.Sequential(nn.Conv1d(10, 20, 3))

export_model_to_nnef(
    model=model,
    args=test_input,
    file_path_export=Path("mybeautifulmodel.nnef"),
    inference_target=TractNNEF(
        version="0.21.5", # tract version (to ensure compatible operators)
        check_io=True, # default False need tract installed on machine
        dynamic_axes={"input": {2: "S"}}, # follow onnx export convention with additional constraint
        # that named dimension need to be single letter symbol (due to tract spec)
    ),
    input_names=["input"],
    output_names=["output"],
<<<<<<< HEAD
    compression_level=0, # tar.gz compression level
    # if 0 this become a simple .tar file uncompressed
    log_level=logging.WARN, # default being logging.INFO
    debug_bundle_path=Path("./debug.tgz"), # if end with tgz will be archived else folder will be created
    # debug_bundle_path is generated only if tract IO is not valid
    renaming_scheme="numeric", # name NNEF variable in a concise way for readability
    # other possible choice with "natural_verbose" is as close as possible
    # to nn.Module exported variable naming
    # the renaming_scheme is only useful if you intend to read generated
    # NNEF format else do not set it

=======
    check_same_io_as_tract=True,
    debug_bundle_path=Path("./debug.tgz"),
    dynamic_axes={"input": {2: "S"}},
>>>>>>> 74bd0fcc
)
# More parameters exists,
# you can look at function documentation
# for more informations about each with:
# help(export_model_to_nnef)
```

As shown in API it is by default not checked by tract inference library but has
opt-in to ensure compatibility.

## Limitation

Torch Model need to be serializable to `torch.jit` (fancy python dict routing
or others might prevent proper tracing of it).

This applies for `nn.Module` with forward containing default None parameters which
will crash as no work around have been found yet.

Also, we follow to some extent limitation of NNEF specification, in particular:
We concretize dynamic shape at export for some operators such as (zeros_like/ones/arange ...).

Only *Static* Quantization is supported and for now only with scheme `torch.per_tensor_affine`.

## Design choice

We build on top of `torch.jit.trace` Graph representation (API exposed since `1.0`).

Compared to the 2 other possible Graph API for PyTorch we chose it because:

- `torch.fx`: is limited in the shape and type inference it provides. It seems more
  aimed at AST graph manipulation than export. Moreover this API was introduced very
  recently as stable (torch==1.10.0).
- `torch.jit.script`: offer a more flexible graph repr than trace and do not freeze
  Logical structure into the path taken during sample execution (contrary to trace),
  but it seems some tensor_size are not extracted as well.

## Advanced usage

In case you want control specific `torch.nn.Module` expansion to NNEF you can
register a new `torch_to_nnef.op.custom_extractors.ModuleInfoExtractor` by
sub-classing it and defining it's `MODULE_CLASS` attribute.

In such scenario you will need to write your own graph expansion logic in
`convert_to_nnef` as follows:

```python
from torch_to_nnef.op.custom_extractors import ModuleInfoExtractor

class MyCustomHandler(ModuleInfoExtractor):
    MODULE_CLASS = MyModuleToCustomConvert

    def convert_to_nnef(
        self,
        g,
        node,
        name_to_tensor,
        null_ref,
        torch_graph,
        **kwargs
    ):
        # here your custom logic to implement NNEF module subgraph
        # you can take inspiration from `torch_to_nnef.op.primitive`
        # or aready written custom extractors such as
        # `torch_to_nnef.op.custom_extractors.LSTMExtractor`
        pass
```

## Bug report & Contributions

Please refer to [this page](./CONTRIBUTING.md)<|MERGE_RESOLUTION|>--- conflicted
+++ resolved
@@ -46,11 +46,7 @@
 
 import torch
 from torch import nn
-<<<<<<< HEAD
 from torch_to_nnef import export_model_to_nnef, TractNNEF
-=======
-from torch_to_nnef import export_model_to_nnef
->>>>>>> 74bd0fcc
 
 test_input = torch.rand(1, 10, 100)
 model = nn.Sequential(nn.Conv1d(10, 20, 3))
@@ -67,23 +63,10 @@
     ),
     input_names=["input"],
     output_names=["output"],
-<<<<<<< HEAD
-    compression_level=0, # tar.gz compression level
-    # if 0 this become a simple .tar file uncompressed
-    log_level=logging.WARN, # default being logging.INFO
-    debug_bundle_path=Path("./debug.tgz"), # if end with tgz will be archived else folder will be created
-    # debug_bundle_path is generated only if tract IO is not valid
-    renaming_scheme="numeric", # name NNEF variable in a concise way for readability
-    # other possible choice with "natural_verbose" is as close as possible
-    # to nn.Module exported variable naming
-    # the renaming_scheme is only useful if you intend to read generated
-    # NNEF format else do not set it
-
-=======
-    check_same_io_as_tract=True,
+    compression_level=0,
+    log_level=logging.WARN,
     debug_bundle_path=Path("./debug.tgz"),
-    dynamic_axes={"input": {2: "S"}},
->>>>>>> 74bd0fcc
+    renaming_scheme="numeric",
 )
 # More parameters exists,
 # you can look at function documentation
