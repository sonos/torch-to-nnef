from copy import deepcopy
<<<<<<< HEAD
from pathlib import Path
from time import perf_counter

import torch_to_nnef
=======

>>>>>>> b90cecaa
from ultralytics import YOLO
from ultralytics.engine.exporter import Exporter, NMSModel
from ultralytics.nn.tasks import (
    DetectionModel,
    SegmentationModel,
)
from ultralytics.utils import LOGGER, colorstr
from ultralytics.utils.patches import arange_patch

import torch_to_nnef

tract_target = torch_to_nnef.TractNNEF.latest()
model = YOLO(
    "yolo11n-pose.pt"
)  # load a pretrained model (recommended for training)

PREFIX_DEFAULT = colorstr("NNEF:")


def global_export_nnef(self, prefix=PREFIX_DEFAULT):
    """Export YOLO model to NNEF format."""
    LOGGER.info(
        f"\n{prefix} starting export with NNEF: "
        f"{torch_to_nnef.__version__} targetting "
        f"tract: {tract_target.version}..."
    )
    f = str(self.file.with_suffix(".nnef.tgz"))
    output_names = (
        ["output0", "output1"]
        if isinstance(self.model, SegmentationModel)
        else ["output0"]
    )
    dynamic = self.args.dynamic
    if dynamic:
        dynamic = {
            "images": {0: "batch", 2: "height", 3: "width"}
        }  # shape(1,3,640,640)
        if isinstance(self.model, SegmentationModel):
            dynamic["output0"] = {
                0: "batch",
                2: "anchors",
            }  # shape(1, 116, 8400)
            dynamic["output1"] = {
                0: "batch",
                2: "mask_height",
                3: "mask_width",
            }  # shape(1,32,160,160)
        elif isinstance(self.model, DetectionModel):
            dynamic["output0"] = {
                0: "batch",
                2: "anchors",
            }  # shape(1, 84, 8400)
        if self.args.nms:  # only batch size is dynamic with NMS
            dynamic["output0"].pop(2)

    with arange_patch(self.args):
        export_nnef(
            NMSModel(self.model, self.args) if self.args.nms else self.model,
            self.im,
            f,
            input_names=["images"],
            output_names=output_names,
            dynamic=dynamic or None,
        )
    return f, None


def export_nnef(model, im, filepath, input_names, output_names, dynamic):
    inference_target = deepcopy(tract_target)
    inference_target.dynamic_axes = dynamic or {}
    start_time = perf_counter()
    torch_to_nnef.export_model_to_nnef(
        model=model,
        args=im,
        file_path_export=filepath,
        inference_target=inference_target,
        input_names=input_names,
        output_names=output_names,
    )
    end_time = perf_counter()
    LOGGER.info(
        f"{colorstr('NNEF:')} export success in {end_time - start_time:.3f}s, saved as {filepath}"
    )


# check onnx export works
model.export(format="onnx")

path = Path("./Grace_Hopper.jpg")
if path.exists():
    start_time = perf_counter()
    res = model.track(path)
    end_time = perf_counter()
    LOGGER.info("==================")
    LOGGER.info(
        f"Tracking completed in {end_time - start_time:.3f}s (with ultralytics .track for same image)"
    )
    LOGGER.info("==================")

Exporter.export_onnx = global_export_nnef

model.export(format="onnx")<|MERGE_RESOLUTION|>--- conflicted
+++ resolved
@@ -1,12 +1,8 @@
 from copy import deepcopy
-<<<<<<< HEAD
 from pathlib import Path
 from time import perf_counter
 
 import torch_to_nnef
-=======
-
->>>>>>> b90cecaa
 from ultralytics import YOLO
 from ultralytics.engine.exporter import Exporter, NMSModel
 from ultralytics.nn.tasks import (
