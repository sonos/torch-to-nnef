--- conflicted
+++ resolved
@@ -442,7 +442,6 @@
  Using the knowledge you acquired during this tutorial and a bit of extra for [WASM in rust](https://rustwasm.github.io/book/introduction.html).
  We demo the use of a small [`Efficient NET B0`](https://arxiv.org/pdf/1905.11946) image neural network running in your browser (smaller than [ViT](https://arxiv.org/pdf/2010.11929) to ensure a fast download of the asset for you - 22Mo for the model - ).
 
-<<<<<<< HEAD
 <script>
 window.addEventListener('message', (event) => {
     if (event.data.type === 'resize' && event.data.ref === 'img-classifier') {
@@ -453,9 +452,7 @@
     }
 });
 </script>
-=======
-<script src="../../html/iframe_demo_parent.js"></script>
->>>>>>> b90cecaa
+
 <iframe
     id="iframe-demo-0"
     class="responsive-iframe"
@@ -486,7 +483,7 @@
 <iframe
     id="iframe-demo-1"
     class="responsive-iframe"
-    src="/html/demo_pose_estimation.html">
+    src="../../html/demo_pose_estimation.html">
 
 </iframe>
 
